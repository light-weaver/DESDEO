[tool.poetry]
name = "desdeo"
version = "2.0.0"
description = "DESDEO is a modular and open source framework for interactive multiobjective optimization."
authors = ["Giovanni Misitano <giovanni.a.misitano@jyu.fi>", "Bhupinder Saini <bhupinder.s.saini@jyu.fi>"]
license = "MIT"
readme = "README.md"

[tool.poetry.dependencies]
python = "^3.12"
numpy = "^1.26.2"
scipy = "^1.11.4"
polars = { version = "^0.19.19", optional = true }
polars-lts-cpu = { version = "^0.19.19", optional = true }
jupyterlab = "^4.0.9"  # Should this be a dev dependency? As long as we don't publish to PyPI, I guess it's fine.
seaborn = "^0.13.0"
plotly = "^5.18.0"
pydantic = "^2.5.2"
<<<<<<< HEAD
sympy = "^1.12"
pyparsing = "^3.1.1"
=======
fastapi = "^0.106.0"
uvicorn = {extras = ["standard"], version = "^0.25.0"}
sqlalchemy = "^2.0.23"
passlib = "^1.7.4"
>>>>>>> a61f2cc6

[tool.poetry.extras]
standard = ["polars"]
legacy = ["polars-lts-cpu"]
viz = ["seaborn", "plotly"]  # We could make viz packages optional in the future.
api = ["fastapi", "uvicorn", "sqlalchemy", "passlib"]  # We could make API packages optional in the future.

[tool.poetry.group.dev.dependencies]
ruff = "^0.1.6"
pytest = "^7.4.3"
mkdocs = "^1.5.3"
erdantic = "^0.6.0"
python-markdown-math = "^0.8"
mkdocs-macros-plugin = "^1.0.5"
djlint = "^1.34.1"
pyparsing = {extras = ["diagrams"], version = "^3.1.1"}
isort = "^5.13.2"


[tool.ruff]
# Enable the pycodestyle (`E`) and Pyflakes (`F`) rules by default.
# Unlike Flake8, Ruff doesn't enable pycodestyle warnings (`W`) or
# McCabe complexity (`C901`) by default.
select = [
    "E",
    "F",
    "W",
    "C901",
    "D",
    "UP",
    "S",
    "FBT",
    "B",
    "A",
    "COM",
    "C4",
    "T20",
    "PIE",
    "RET",
    "PTH",
    "TD",  # Comment this out if too annoying
    "FIX",  # Comment this out if too annoying
    "SIM",
    "PL",
    "TRY",
    "FURB",
    "LOG",
    "NPY",
    "RUF",
    "I",
    "N",
]
ignore = [
	"COM812", # Enforcing trailing commas is too annoying.
	"PLR0915", # "too many statements (>50)"
	"T201", # allow print statements
]  
pydocstyle.convention = "google"


# Allow autofix for all enabled rules (when `--fix`) is provided.
fixable = []
unfixable = []

# Exclude a variety of commonly ignored directories.
exclude = [
    ".bzr",
    ".direnv",
    ".eggs",
    ".git",
    ".git-rewrite",
    ".hg",
    ".mypy_cache",
    ".nox",
    ".pants.d",
    ".pytype",
    ".ruff_cache",
    ".svn",
    ".tox",
    ".venv",
    "__pypackages__",
    "_build",
    "buck-out",
    "build",
    "dist",
    "node_modules",
    "venv",
]

line-length = 120

# Allow unused variables when underscore-prefixed.
dummy-variable-rgx = "^(_+|(_+[a-zA-Z0-9_]*[a-zA-Z0-9]+?))$"

# Assume Python 3.12.
target-version = "py312"

[tool.ruff.per-file-ignores]
# Ignore certain rules in test files
"tests/**/*.py" = [
    "S101", # asserts allowed in tests...
    "ARG", # Unused function args -> fixtures nevertheless are functionally relevant...
    "FBT", # Don't care about booleans as positional arguments in tests, e.g. via @pytest.mark.parametrize()
    "PLR2004", # Magic value used in comparison, ...
]

[tool.ruff.format]
quote-style = "double"

[tool.djlint]
profile="jinja"

[tools.isort]
progile="black"

[build-system]
requires = ["poetry-core"]
build-backend = "poetry.core.masonry.api"<|MERGE_RESOLUTION|>--- conflicted
+++ resolved
@@ -16,15 +16,12 @@
 seaborn = "^0.13.0"
 plotly = "^5.18.0"
 pydantic = "^2.5.2"
-<<<<<<< HEAD
 sympy = "^1.12"
 pyparsing = "^3.1.1"
-=======
 fastapi = "^0.106.0"
 uvicorn = {extras = ["standard"], version = "^0.25.0"}
 sqlalchemy = "^2.0.23"
 passlib = "^1.7.4"
->>>>>>> a61f2cc6
 
 [tool.poetry.extras]
 standard = ["polars"]

--- conflicted
+++ resolved
@@ -287,11 +287,7 @@
         corrected_rp_aug = get_corrected_reference_point(problem, reference_point_aug)
 
     # define the auxiliary variable
-<<<<<<< HEAD
     alpha = Variable(name="alpha", symbol="_alpha", variable_type=VariableTypeEnum.real, lowerbound=-float("Inf"), upperbound=float("Inf"), initial_value=1.0)
-=======
-    alpha = Variable(name="alpha", symbol="_alpha", variable_type=VariableTypeEnum.real, initial_value=1.0, lowerbound=1.0, upperbound=3.0,)
->>>>>>> 57c77348
 
     # define the augmentation term
     if reference_point_aug is None and weights_aug is None:

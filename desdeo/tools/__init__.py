--- conflicted
+++ resolved
@@ -4,6 +4,7 @@
     "BonminOptions",
     "IpoptOptions",
     "CreateSolverType",
+    "PersistentGurobipySolver",
     "SolverOptions",
     "SolverResults",
     "NevergradGenericOptions",
@@ -20,42 +21,35 @@
     "add_stom_sf_diff",
     "add_stom_sf_nondiff",
     "add_weighted_sums",
-<<<<<<< HEAD
     "available_nevergrad_optimizers",
+    "create_gurobipy_solver",
     "create_ng_generic_solver",
-=======
-    "create_gurobipy_solver",
-    "create_ng_ngopt_solver",
->>>>>>> 44908ea7
     "create_pyomo_bonmin_solver",
     "create_pyomo_ipopt_solver",
     "create_pyomo_gurobi_solver",
     "create_scipy_de_solver",
     "create_scipy_minimize_solver",
-<<<<<<< HEAD
     "get_corrected_ideal_and_nadir",
     "get_corrected_reference_point",
     "guess_best_solver",
 ]
 
+from desdeo.tools.generics import CreateSolverType, SolverOptions, SolverResults
+from desdeo.tools.gurobipy_solver_interfaces import (
+    PersistentGurobipySolver,
+    create_gurobipy_solver,
+)
 from desdeo.tools.ng_solver_interfaces import (
     NevergradGenericOptions,
     available_nevergrad_optimizers,
     create_ng_generic_solver,
 )
-=======
-    "PersistentGurobipySolver"
-]
-
-from desdeo.tools.gurobipy_solver_interfaces import create_gurobipy_solver, PersistentGurobipySolver
-from desdeo.tools.ng_solver_interfaces import NgOptOptions, create_ng_ngopt_solver
->>>>>>> 44908ea7
 from desdeo.tools.pyomo_solver_interfaces import (
     BonminOptions,
     IpoptOptions,
     create_pyomo_bonmin_solver,
+    create_pyomo_gurobi_solver,
     create_pyomo_ipopt_solver,
-    create_pyomo_gurobi_solver,
 )
 from desdeo.tools.scalarization import (
     ScalarizationError,
@@ -76,7 +70,8 @@
     create_scipy_de_solver,
     create_scipy_minimize_solver,
 )
-
-from desdeo.tools.generics import CreateSolverType, SolverOptions, SolverResults
-
-from desdeo.tools.utils import get_corrected_ideal_and_nadir, get_corrected_reference_point, guess_best_solver+from desdeo.tools.utils import (
+    get_corrected_ideal_and_nadir,
+    get_corrected_reference_point,
+    guess_best_solver,
+)
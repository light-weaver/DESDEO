--- conflicted
+++ resolved
@@ -9,13 +9,8 @@
 from pyomo.opt import SolverStatus as _pyomo_SolverStatus
 from pyomo.opt import TerminationCondition as _pyomo_TerminationCondition
 
-<<<<<<< HEAD
 from desdeo.problem import Problem, PyomoEvaluator, TensorVariable
-from desdeo.tools.generics import BaseSolver, SolverResults
-=======
-from desdeo.problem import Problem, PyomoEvaluator
 from desdeo.tools.generics import BaseSolver, SolverError, SolverResults
->>>>>>> faadc036
 
 
 class BonminOptions(BaseModel):
@@ -410,8 +405,6 @@
         """
         self.evaluator.set_optimization_target(target)
 
-        opt = pyomo.SolverFactory("gurobi", solver_io="python", options=self.options)
-
         with pyomo.SolverFactory("gurobi", solver_io="python") as opt:
             opt_res = opt.solve(self.evaluator.model)
             return parse_pyomo_optimizer_results(opt_res, self.problem, self.evaluator)

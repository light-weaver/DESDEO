"""Defines a Polars-based evaluator."""

from enum import Enum

import numpy as np
import polars as pl

from desdeo.problem.json_parser import MathParser, replace_str
<<<<<<< HEAD
from desdeo.problem.schema import Constant, ObjectiveTypeEnum, Problem, TensorConstant
=======
from desdeo.problem.schema import ObjectiveTypeEnum, Problem, TensorVariable
>>>>>>> faadc036

SUPPORTED_EVALUATOR_MODES = ["variables", "discrete"]
SUPPORTED_VAR_DIMENSIONS = ["scalar", "vector"]


class PolarsEvaluatorModesEnum(str, Enum):
    """Defines the supported modes for the PolarsEvaluator."""

    variables = "variables"
    """Indicates that the evaluator should expect decision variables vectors and
    evaluate the problem with them."""
    discrete = "discrete"
    """Indicates that the problem is defined by discrete decision variable
    vector and objective vector pairs and those should be evaluated. In this
    mode, the evaluator does not expect any decision variables as arguments when
    evaluating."""


<<<<<<< HEAD
class PolarsEvaluatorError(Exception):
    """Error raised when exceptions are encountered in an PolarsEvaluator."""
=======
class VariableDimensionEnum(str, Enum):
    """An enumerator for the possible dimensions of the variables of a problem."""

    scalar = "scalar"
    """All variables are scalar valued."""
    vector = "vector"
    """Highest dimensional variable is a vector."""
    tensor = "tensor"
    """Some variable has more dimensions."""


def variable_dimension_enumerate(problem: Problem) -> VariableDimensionEnum:
    """Return a VariableDimensionEnum based on the problems variables' dimensions.

    This is needed as different evaluators and solvers can handle different dimensional variables.

    If there are no TensorVariables in the problem, will return scalar.
    If there are, at the highest, one dimensional TensorVariables, will return vector.
    Else, there is at least a TensorVariable with a higher dimension, will return tensor.

    Args:
        problem (Problem): The problem being solved or evaluated.

    Returns:
        VariableDimensionEnum: The enumeration of the problems variable dimensions.
    """
    enum = VariableDimensionEnum.scalar
    for var in problem.variables:
        if isinstance(var, TensorVariable):
            if len(var.shape) == 1 or len(var.shape) == 2 and not (var.shape[0] > 1 and var.shape[1] > 1):
                enum = VariableDimensionEnum.vector
            else:
                return VariableDimensionEnum.tensor
    return enum


class EvaluatorError(Exception):
    """Error raised when exceptions are encountered in an Evaluator class."""
>>>>>>> faadc036


class PolarsEvaluator:
    """A class for creating Polars-based evaluators for multiobjective optimization problems.

    The evaluator is to be used with different optimizers. PolarsEvaluator is specifically
    for solvers that do not require an exact formulation of the problem, but rather work
    solely on the input and output values of the problem being solved. This evaluator might not
    be suitable for computationally expensive problems, or mixed-integer problems. This
    evaluator is suitable for many Python-based solvers.
    """

    ### Initialization (no need for decision variables yet)
    # 1. Create a math parser with parser type 'evaluator_type'. Defaults to 'polars'.
    # 2. Check for any constants in the definition of the problem. Replace the constants, if they exist,
    #    with their numerical values in all the function expressions found in problem.
    # 3. Parse the function expressions into a dataframe.

    ### Evaluating (we have decision variables to evaluate problem)
    # 1. Evaluate the extra functions (if any) in the dataframe with the decision variables. Store the results
    #    in new columns of the dataframe.
    # 2. Evaluate the objective functions based on the decision variables and the extra function values (if any).
    #    Store the results in the dataframe in their own columns.
    # 3. Evaluate the constraints (if any) based on the decision variables and extra function values (if any).
    #    Store the results in the dataframe in their own columns.
    # 4. Evalute the scalarization functions (if any) based on the objective function values and extra function values
    #    (if any). Store the results in the dataframe in their own columns.
    # 5. Return a pydantic dataclass with the results (decision variables, objective function values, constraint values,
    #    and scalarization function valeus).
    # 6. End.

    def __init__(self, problem: Problem, evaluator_mode: PolarsEvaluatorModesEnum = PolarsEvaluatorModesEnum.variables):
        """Create a Polars-based evaluator for a multiobjective optimization problem.

        By default, the evaluator expects a set of decision variables to
        evaluate the given problem.  However, if the problem is purely based on
        data (e.g., it represents an approximation of a Pareto optimal front),
        then the evaluator should be run in 'discrete' mode instead. In this
        mode, it will return the whole problem with all of its objectives,
        constraints, and scalarization functions evaluated with the current data
        representing the problem.

        Args:
            problem (Problem): The problem as a pydantic 'Problem' data class.
            evaluator_mode (str): The mode of evaluator used to parse the problem into a format
                that can be evaluated. Default 'variables'.
        """
        # Create a MathParser of type 'evaluator_type'.
        if evaluator_mode not in PolarsEvaluatorModesEnum:
            msg = (
                f"The provided 'evaluator_mode' '{evaluator_mode}' is not supported."
                f" Must be one of {PolarsEvaluatorModesEnum}."
            )
            raise PolarsEvaluatorError(msg)

        if variable_dimension_enumerate(problem) not in SUPPORTED_VAR_DIMENSIONS:
            msg = "Polars evaluator does not yet support more than one dimensional variables."
            raise EvaluatorError(msg)

        self.evaluator_mode = evaluator_mode

        # Gather any constants of the problem definition.
        self.problem_constants = problem.constants
        # Gather the objective functions
        self.problem_objectives = problem.objectives
        # Gather any constraints
        self.problem_constraints = problem.constraints
        # Gather any extra functions
        self.problem_extra = problem.extra_funcs
        # Gather any scalarization functions
        self.problem_scalarization = problem.scalarization_funcs
        # Gather the decision variable symbols defined in the problem
        self.problem_variable_symbols = [var.symbol for var in problem.variables]
        # The discrete definition of (some) objectives
        self.discrete_representation = problem.discrete_representation

        # The below 'expressions' are list of tuples with symbol and expressions pairs, as (symbol, expression)
        # These must be defined in a specialized initialization step, see further below for an example.
        # Symbol and expressions pairs of the objective functions
        self.objective_expressions = None
        # Symbol and expressions pairs of any constraints
        self.constraint_expressions = None
        # Symbol and expressions pairs of any extra functions
        self.extra_expressions = None
        # Symbol and expression pairs of any scalarization functions
        self.scalarization_expressions = None
        # Store TensorConstants in a dict
        self.tensor_constants = None

        # Note: `self.parser` is assumed to be set before continuing the initialization.
        self.parser = MathParser()
        self._polars_init()

        # Note, when calling an evaluate method, it is assumed the problem has been fully parsed.
        if self.evaluator_mode == PolarsEvaluatorModesEnum.variables:
            self.evaluate = self._polars_evaluate
        elif self.evaluator_mode == PolarsEvaluatorModesEnum.discrete:
            self.evaluate = self._from_discrete_data
        else:
            msg = (
                f"Provided 'evaluator_mode' {evaluator_mode} not supported. Must be one of {PolarsEvaluatorModesEnum}."
            )

    def _polars_init(self):  # noqa: C901, PLR0912
        """Initialization of the evaluator for parser type 'polars'."""
        # If any constants are defined in problem, replace their symbol with the defined numerical
        # value in all the function expressions found in the Problem.
        if self.problem_constants is not None:
            # Objectives are always defined, cannot be None
            parsed_obj_funcs = {}
            for obj in self.problem_objectives:
                if obj.objective_type == ObjectiveTypeEnum.analytical:
                    # if analytical proceed with replacing the symbols.
                    tmp = obj.func

                    # replace regular constants, skip TensorConstants
                    for c in self.problem_constants:
                        if isinstance(c, Constant):
                            tmp = replace_str(tmp, c.symbol, c.value)

                    parsed_obj_funcs[f"{obj.symbol}"] = tmp

                elif obj.objective_type == ObjectiveTypeEnum.data_based:
                    # data-based objective
                    parsed_obj_funcs[f"{obj.symbol}"] = None
                else:
                    msg = (
                        f"Incorrect objective-type {obj.objective_type} encountered. "
                        f"Must be one of {ObjectiveTypeEnum}"
                    )
                    raise PolarsEvaluatorError(msg)

            # Do the same for any constraint expressions as well.
            if self.problem_constraints is not None:
                parsed_cons_funcs: dict | None = {}
                for con in self.problem_constraints:
                    tmp = con.func

                    # replace regular constants, skip TensorConstants
                    for c in self.problem_constants:
                        if isinstance(c, Constant):
                            tmp = replace_str(tmp, c.symbol, c.value)

                    parsed_cons_funcs[f"{con.symbol}"] = tmp
            else:
                parsed_cons_funcs = None

            # Do the same for any extra functions
            parsed_extra_funcs: dict | None = {}
            if self.problem_extra is not None:
                for extra in self.problem_extra:
                    tmp = extra.func

                    # replace regular constants, skip TensorConstants
                    for c in self.problem_constants:
                        if isinstance(c, Constant):
                            tmp = replace_str(tmp, c.symbol, c.value)

                    parsed_extra_funcs[f"{extra.symbol}"] = tmp
            else:
                parsed_extra_funcs = None

            # Do the same for any scalarization functions
            parsed_scal_funcs: dict | None = {}
            if self.problem_scalarization is not None:
                for scal in self.problem_scalarization:
                    tmp = scal.func

                    # replace regular constants, skip TensorConstants
                    for c in self.problem_constants:
                        if isinstance(c, Constant):
                            tmp = replace_str(tmp, c.symbol, c.value)

                    parsed_scal_funcs[f"{scal.symbol}"] = tmp
            else:
                parsed_scal_funcs = None

            # Check for TensorConstants
            for c in self.problem_constants:
                if isinstance(c, TensorConstant):
                    if self.tensor_constants is None:
                        self.tensor_constants = {}
                    self.tensor_constants[c.symbol] = np.array(c.get_values())
        else:
            # no constants defined, just collect all expressions as they are
            parsed_obj_funcs = {f"{objective.symbol}": objective.func for objective in self.problem_objectives}

            if self.problem_constraints is not None:
                parsed_cons_funcs = {f"{constraint.symbol}": constraint.func for constraint in self.problem_constraints}
            else:
                parsed_cons_funcs = None

            if self.problem_extra is not None:
                parsed_extra_funcs = {f"{extra.symbol}": extra.func for extra in self.problem_extra}
            else:
                parsed_extra_funcs = None

            if self.problem_scalarization is not None:
                parsed_scal_funcs = {f"{scal.symbol}": scal.func for scal in self.problem_scalarization}
            else:
                parsed_scal_funcs = None

        # Parse all functions into expressions. These are stored as tuples, as (symbol, parsed expression)
        # parse objectives
        # If no expression is given (data-based objective, then the expression is set to be 'None')
        self.objective_expressions = [
            (symbol, self.parser.parse(expression)) if expression is not None else (symbol, None)
            for symbol, expression in parsed_obj_funcs.items()
        ]

        # parse constraints, if any
        if parsed_cons_funcs is not None:
            self.constraint_expressions = [
                (symbol, self.parser.parse(expression)) for symbol, expression in parsed_cons_funcs.items()
            ]
        else:
            self.constraint_expressions = None

        # parse extra functions, if any
        if parsed_extra_funcs is not None:
            self.extra_expressions = [
                (symbol, self.parser.parse(expression)) for symbol, expression in parsed_extra_funcs.items()
            ]
        else:
            self.extra_expressions = None

        # parse scalarization functions, if any
        if parsed_scal_funcs is not None:
            self.scalarization_expressions = [
                (symbol, self.parser.parse(expression)) for symbol, expression in parsed_scal_funcs.items()
            ]
        else:
            self.scalarization_expressions = None

        # store the symbol and min or max multiplier as well (symbol, min/max multiplier [1 | -1])
        self.objective_mix_max_mult = [
            (objective.symbol, -1 if objective.maximize else 1) for objective in self.problem_objectives
        ]

        # create dataframe with the discrete representation, if any exists
        if self.discrete_representation is not None:
            self.discrete_df = pl.DataFrame(
                {**self.discrete_representation.variable_values, **self.discrete_representation.objective_values}
            )
        else:
            self.discrete_df = None

    def _polars_evaluate(
        self,
        xs: dict[str, list[float | int | bool]],
    ) -> pl.DataFrame:
        """Evaluate the problem with the given decision variable values utilizing a polars dataframe.

        Args:
            xs (dict[str, list[float | int | bool]]): a dict with the decision variable symbols
                as the keys followed by the corresponding decision variable values stored in a list. The symbols
                must match the symbols defined for the decision variables defined in the `Problem` being solved.
                Each list in the dict should contain the same number of values.

        Returns:
            pl.DataFrame: the polars dataframe with the computed results.

        Note:
            At least `self.objective_expressions` must be defined before calling this method.
        """
        # An aggregate dataframe to store intermediate evaluation results.
        agg_df = pl.DataFrame({key: np.array(value) for key, value in xs.items()})

        # Deal with TensorConstant
        # agg_df.with_columns(pl.Series(np.array(2*[self.tensor_constants["W"]])).alias("W"))
        if self.tensor_constants is not None:
            for tc_symbol in self.tensor_constants:
                agg_df = agg_df.with_columns(
                    pl.Series(np.array(agg_df.height * [self.tensor_constants[tc_symbol]])).alias(tc_symbol)
                )

        # Evaluate any extra functions and put the results in the aggregate dataframe.
        if self.extra_expressions is not None:
            extra_columns = agg_df.select(*[expr.alias(symbol) for symbol, expr in self.extra_expressions])
            agg_df = agg_df.hstack(extra_columns)

        # Evaluate the objective functions and put the results in the aggregate dataframe.
        # obj_columns = agg_df.select(*[expr.alias(symbol) for symbol, expr in self.objective_expressions])
        # agg_df = agg_df.hstack(obj_columns)

        for symbol, expr in self.objective_expressions:
            if expr is not None:
                # expression given
                obj_col = agg_df.select(expr.alias(symbol))
                agg_df = agg_df.hstack(obj_col)
            else:
                # expr is None, therefore we must get the objective function's value somehow else, usually from data
                obj_col = find_closest_points(agg_df, self.discrete_df, self.problem_variable_symbols, symbol)
                agg_df = agg_df.hstack(obj_col)

        # Evaluate the minimization form of the objective functions
        # Note that the column name of these should be 'the objective function's symbol'_min
        # e.g., 'f_1' -> 'f_1_min'
        min_obj_columns = agg_df.select(
            *[
                (min_max_mult * pl.col(f"{symbol}")).alias(f"{symbol}_min")
                for symbol, min_max_mult in self.objective_mix_max_mult
            ]
        )
        agg_df = agg_df.hstack(min_obj_columns)

        # Evaluate any constraints and put the results in the aggregate dataframe
        if self.constraint_expressions is not None:
            cons_columns = agg_df.select(*[expr.alias(symbol) for symbol, expr in self.constraint_expressions])
            agg_df = agg_df.hstack(cons_columns)

        # Evaluate any scalarization functions and put the result in the aggregate dataframe
        if self.scalarization_expressions is not None:
            scal_columns = agg_df.select(*[expr.alias(symbol) for symbol, expr in self.scalarization_expressions])
            agg_df = agg_df.hstack(scal_columns)

        # return the dataframe and let the solver figure it out
        return agg_df

    def _from_discrete_data(self) -> pl.DataFrame:
        """Evaluates the problem based on its discrete representation only.

        Assumes that all the objective functions in the problem are of type 'data-based'.
        In this case, the problem is evaluated based on its current discrete representation. Therefore,
        no decision variable values are expected.

        Returns:
            pl.DataFrame: a polars dataframe with the evaluation results.
        """
        agg_df = self.discrete_df.clone()

        # Evaluate any extra functions and put the results in the aggregate dataframe.
        if self.extra_expressions is not None:
            extra_columns = agg_df.select(*[expr.alias(symbol) for symbol, expr in self.extra_expressions])
            agg_df = agg_df.hstack(extra_columns)

        # Evaluate the minimization form of the objective functions
        # Note that the column name of these should be 'the objective function's symbol'_min
        # e.g., 'f_1' -> 'f_1_min'
        min_obj_columns = agg_df.select(
            *[
                (min_max_mult * pl.col(f"{symbol}")).alias(f"{symbol}_min")
                for symbol, min_max_mult in self.objective_mix_max_mult
            ]
        )

        agg_df = agg_df.hstack(min_obj_columns)

        # Evaluate any constraints and put the results in the aggregate dataframe
        if self.constraint_expressions is not None:
            cons_columns = agg_df.select(*[expr.alias(symbol) for symbol, expr in self.constraint_expressions])
            agg_df = agg_df.hstack(cons_columns)

        # Evaluate any scalarization functions and put the result in the aggregate dataframe
        if self.scalarization_expressions is not None:
            scal_columns = agg_df.select(*[expr.alias(symbol) for symbol, expr in self.scalarization_expressions])
            agg_df = agg_df.hstack(scal_columns)

        # no more processing needed, it is assumed a solver will handle the rest
        return agg_df


def find_closest_points(
    xs: pl.DataFrame, discrete_df: pl.DataFrame, variable_symbols: list[str], objective_symbol: list[str]
) -> pl.DataFrame:
    """Finds the closest points between the variable columns in xs and discrete_df.

    For each row in xs, compares the `variable_symbols` columns and find the closest
    point in `discrete_df`. Returns the objective value in the `objective_symbol` column in
    `discrete_df` for each variable defined in `xs`, where the objective value
    corresponds to the closest point of each variable in `xs` compared to `discrete_df`.

    Both `xs` and `discrete_df` must have the columns `variable_symbols`. `discrete_df` must
    also have the column `objective_symbol`.

    Args:
        xs (pl.DataFrame): a polars dataframe with the variable values we are
            interested in finding the closest corresponding variable values in
            `discrete_df`.
        discrete_df (pl.DataFrame): a polars dataframe to compare the rows in `xs` to.
        variable_symbols (list[str]): the names of the columns with decision variable values.
        objective_symbol (str): the name of the column in `discrete_df` that has the objective function values.

    Returns:
        pl.DataFrame: a dataframe with the columns `objective_symbol` with the
            objective function value that corresponds to each decision variable
            vector in `xs`.
    """
    xs_vars_only = xs[variable_symbols]

    results = []

    for row in xs_vars_only.rows(named=True):
        print(row)
        distance_expr = (
            sum((pl.col(var_symbol) - row[var_symbol]) ** 2 for var_symbol in variable_symbols).sqrt().alias("distance")
        )

        combined_df = discrete_df.with_columns(distance_expr)

        closest = combined_df.sort("distance").head(1)

        results.append(closest[f"{objective_symbol}"][0])

    return pl.DataFrame({f"{objective_symbol}": results})<|MERGE_RESOLUTION|>--- conflicted
+++ resolved
@@ -6,11 +6,7 @@
 import polars as pl
 
 from desdeo.problem.json_parser import MathParser, replace_str
-<<<<<<< HEAD
-from desdeo.problem.schema import Constant, ObjectiveTypeEnum, Problem, TensorConstant
-=======
-from desdeo.problem.schema import ObjectiveTypeEnum, Problem, TensorVariable
->>>>>>> faadc036
+from desdeo.problem.schema import Constant, ObjectiveTypeEnum, Problem, TensorConstant, TensorVariable
 
 SUPPORTED_EVALUATOR_MODES = ["variables", "discrete"]
 SUPPORTED_VAR_DIMENSIONS = ["scalar", "vector"]
@@ -29,10 +25,10 @@
     evaluating."""
 
 
-<<<<<<< HEAD
 class PolarsEvaluatorError(Exception):
     """Error raised when exceptions are encountered in an PolarsEvaluator."""
-=======
+
+
 class VariableDimensionEnum(str, Enum):
     """An enumerator for the possible dimensions of the variables of a problem."""
 
@@ -62,16 +58,11 @@
     enum = VariableDimensionEnum.scalar
     for var in problem.variables:
         if isinstance(var, TensorVariable):
-            if len(var.shape) == 1 or len(var.shape) == 2 and not (var.shape[0] > 1 and var.shape[1] > 1):
+            if len(var.shape) == 1 or len(var.shape) == 2 and not (var.shape[0] > 1 and var.shape[1] > 1):  # noqa: PLR2004
                 enum = VariableDimensionEnum.vector
             else:
                 return VariableDimensionEnum.tensor
     return enum
-
-
-class EvaluatorError(Exception):
-    """Error raised when exceptions are encountered in an Evaluator class."""
->>>>>>> faadc036
 
 
 class PolarsEvaluator:
@@ -126,10 +117,6 @@
                 f" Must be one of {PolarsEvaluatorModesEnum}."
             )
             raise PolarsEvaluatorError(msg)
-
-        if variable_dimension_enumerate(problem) not in SUPPORTED_VAR_DIMENSIONS:
-            msg = "Polars evaluator does not yet support more than one dimensional variables."
-            raise EvaluatorError(msg)
 
         self.evaluator_mode = evaluator_mode
 

--- conflicted
+++ resolved
@@ -2833,7 +2833,6 @@
         constraints=constraints,
     )
 
-<<<<<<< HEAD
 
 def spanish_sustainability_problem_discrete():
     """Implements the Spanish sustainability problem using Pareto front representation."""
@@ -2936,7 +2935,9 @@
         variables=variables,
         objectives=objectives,
         discrete_representation=discrete_def,
-=======
+    )
+
+
 def simulator_problem(file_dir: str | Path):
     """A test problem with analytical, simulator and surrogate based objectives, constraints and extra functions.
 
@@ -2959,38 +2960,26 @@
         name="f_1",
         symbol="f_1",
         simulator_path=Path(f"{file_dir}/simulator_file.py"),
-        objective_type=ObjectiveTypeEnum.simulator
+        objective_type=ObjectiveTypeEnum.simulator,
     )
     f2 = Objective(
-        name="f_2",
-        symbol="f_2",
-        func="x_1 + x_2 + x_3",
-        maximize=True,
-        objective_type=ObjectiveTypeEnum.analytical
+        name="f_2", symbol="f_2", func="x_1 + x_2 + x_3", maximize=True, objective_type=ObjectiveTypeEnum.analytical
     )
     f3 = Objective(
         name="f_3",
         symbol="f_3",
         maximize=True,
         simulator_path=f"{file_dir}/simulator_file2.py",
-        objective_type=ObjectiveTypeEnum.simulator
+        objective_type=ObjectiveTypeEnum.simulator,
     )
     f4 = Objective(
         name="f_4",
         symbol="f_4",
         simulator_path=f"{file_dir}/simulator_file.py",
-        objective_type=ObjectiveTypeEnum.simulator
-    )
-    f5 = Objective(
-        name="f_5",
-        symbol="f_5",
-        objective_type=ObjectiveTypeEnum.surrogate
-    )
-    f6 = Objective(
-        name="f_6",
-        symbol="f_6",
-        objective_type=ObjectiveTypeEnum.surrogate
-    )
+        objective_type=ObjectiveTypeEnum.simulator,
+    )
+    f5 = Objective(name="f_5", symbol="f_5", objective_type=ObjectiveTypeEnum.surrogate)
+    f6 = Objective(name="f_6", symbol="f_6", objective_type=ObjectiveTypeEnum.surrogate)
     g1 = Constraint(
         name="g_1",
         symbol="g_1",
@@ -3008,16 +2997,8 @@
         symbol="g_3",
         cons_type=ConstraintTypeEnum.LTE,
     )
-    e1 = ExtraFunction(
-        name="e_1",
-        symbol="e_1",
-        simulator_path=f"{file_dir}/simulator_file.py"
-    )
-    e2 = ExtraFunction(
-        name="e_2",
-        symbol="e_2",
-        func="x_1 * x_2 * x_3"
-    )
+    e1 = ExtraFunction(name="e_1", symbol="e_1", simulator_path=f"{file_dir}/simulator_file.py")
+    e2 = ExtraFunction(name="e_2", symbol="e_2", func="x_1 * x_2 * x_3")
     e3 = ExtraFunction(
         name="e_3",
         symbol="e_3",
@@ -3026,10 +3007,13 @@
         name="Simulator problem",
         description="",
         variables=variables,
-        objectives=[f1,f2,f3,f4,f5,f6],
-        constraints=[g1,g2,g3],
-        extra_funcs=[e1,e2,e3],
-        simulators=[Simulator(name="s_1", symbol="s_1", file=Path(f"{file_dir}/simulator_file.py"), parameter_options={"delta": 0.5}),
-                    Simulator(name="s_2", symbol="s_2", file=Path(f"{file_dir}/simulator_file2.py"))]
->>>>>>> deddd10b
+        objectives=[f1, f2, f3, f4, f5, f6],
+        constraints=[g1, g2, g3],
+        extra_funcs=[e1, e2, e3],
+        simulators=[
+            Simulator(
+                name="s_1", symbol="s_1", file=Path(f"{file_dir}/simulator_file.py"), parameter_options={"delta": 0.5}
+            ),
+            Simulator(name="s_2", symbol="s_2", file=Path(f"{file_dir}/simulator_file2.py")),
+        ],
     )